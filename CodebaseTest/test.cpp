#include "pch.h"
#include "Codebase.h"

#include "taskflow.hpp"

#include "marl/defer.h"
#include "marl/event.h"
#include "marl/scheduler.h"
#include "marl/waitgroup.h"

#define forloop(i, z, n) for(auto i = std::decay_t<decltype(n)>(z); i<(n); ++i)
#define def static constexpr auto

struct test
{
	using value_type = int;
	int v;
};
struct test2
{
	using value_type = int;
	int v;
};

void install_test_components()
{
	using namespace core::database;
	core::codebase::cid<group> = group_id;
	core::codebase::cid<disable> = disable_id;
	core::codebase::cid<cleanup> = cleanup_id;
	core::codebase::cid<mask> = mask_id;
	core::codebase::cid<test> = register_type({ false, false, false, typeid(test).hash_code(), sizeof(test) });
	core::codebase::cid<test2> = register_type({ false, false, false,  typeid(test2).hash_code(), sizeof(test2) });
}

class CodebaseTest : public ::testing::Test
{
protected:
	CodebaseTest()
		:ctx() {}
	void SetUp() override
	{}

	core::entity pick(const core::database::chunk_vector<core::database::chunk_slice>& vector)
	{
		auto c = vector[0];
		return ctx.get_entities(c.c)[c.start];
	}
	core::database::world ctx;
};


template<class ...Ts>
struct complist
{
	operator core::database::typeset()
	{
		static core::database::index_t list[] = { core::codebase::cid<Ts>... };
		return list;
	}
};

TEST_F(CodebaseTest, CreatePass) {
	using namespace core::codebase;
	entity_type type = { complist<test>() };
	ctx.allocate(type);

	core::codebase::pipeline ppl(ctx);
	filters filter;
	filter.archetypeFilter = { type };
	auto params = hana::make_tuple(param<test>);
	auto k = ppl.create_pass(filter, params);
	EXPECT_EQ(k->chunkCount, 1);
}

template<class T>
auto get_component_ro(core::database::world& ctx, core::database::chunk_slice c)
{
	using namespace core::codebase;
	using value_type = component_value_type_t<T>;
	return (value_type*)ctx.get_component_ro(c.c, cid<T>) + c.start;
}

TEST_F(CodebaseTest, TaskSingleThread)
{
	using namespace core::codebase;
	entity_type type = { complist<test>() }; //定义 entity 类型
	{
		int counter = 1;
		for (auto c : ctx.allocate(type, 100000)) // 生产 10w 个 entity
		{
			//返回创建的 slice，在 slice 中就地初始化生成的 entity 的数据
			auto components = get_component_ro<test>(ctx, c);
			forloop(i, 0, c.count)
				components[i] = counter++;
		}
	}

	long long counter = 0;
	{
		//创建一个运算管线，运算管线生命周期内不应该直接操作 world
		pipeline ppl(ctx); 
		filters filter;
		filter.archetypeFilter = { type }; //筛选所有的 test
		def params = hana::make_tuple(param<test>); //定义 pass 的参数
		auto k = ppl.create_pass(filter, params); //创建 pass
		auto tasks = ppl.create_tasks(*k); //从 pass 提取 task
		std::for_each(tasks.begin(), tasks.end(), [k, &counter](task& tk)
			{
				//使用 operation 封装 task 的操作，通过先前定义的参数来保证类型安全
				auto o = operation{ params, *k, tk };
				//以 slice 为粒度执行具体的逻辑
				int* tests = o.get_parameter<test>();
				forloop(i, 0, o.get_count())
					counter += tests[i];
			});
	}
	EXPECT_EQ(counter, 5000050000);
}
#if defined(_WIN32) || defined(_WIN64)
// Only MSVC support this.
#include <execution>
TEST_F(CodebaseTest, TaskMultiThreadStd)
{
	using namespace core::codebase;
	entity_type type = { complist<test>() }; //定义 entity 类型
	{
		int counter = 1;
		for (auto c : ctx.allocate(type, 100000)) // 生产 10w 个 entity
		{
			//返回创建的 slice，在 slice 中就地初始化生成的 entity 的数据
			auto components = get_component_ro<test>(ctx, c);
			forloop(i, 0, c.count)
				components[i] = counter++;
		}
	}

	std::atomic<long long> counter = 0;
	{
		//创建一个运算管线，运算管线生命周期内不应该直接操作 world
		pipeline ppl(ctx);
		filters filter;
		filter.archetypeFilter = { type }; //筛选所有的 test
		def params = hana::make_tuple(param<test>); //定义 pass 的参数
		auto k = ppl.create_pass(filter, params); //创建 pass
		auto tasks = ppl.create_tasks(*k); //从 pass 提取 task
		std::for_each(std::execution::parallel_unsequenced_policy{}, //使用 std 的多线程调度
			tasks.begin(), tasks.end(), [k, &counter](task& tk)
			{
				//使用 operation 封装 task 的操作，通过先前定义的参数来保证类型安全
				auto o = operation{ params, *k, tk };
				//以 slice 为粒度执行具体的逻辑
				int* tests = o.get_parameter<test>();
				forloop(i, 0, o.get_count())
					counter.fetch_add(tests[i]);
			});
	}
	EXPECT_EQ(counter, 5000050000);
}
#endif

TEST_F(CodebaseTest, TaskflowIntergration)
{
	using namespace core::codebase;
	entity_type type = { complist<test>() }; //定义 entity 类型
	{
		int counter = 1;
		for (auto c : ctx.allocate(type, 100000)) // 生产 10w 个 entity
		{
			//返回创建的 slice，在 slice 中就地初始化生成的 entity 的数据
			auto tests = get_component_ro<test>(ctx, c);
			forloop(i, 0, c.count)
				tests[i] = counter++;
		}
	}

	std::atomic<long long> counter = 0;
	{
		tf::Executor executer;
		tf::Taskflow taskflow;
		std::vector<tf::Task> tfTasks;
		//创建一个运算管线，运算管线生命周期内不应该直接操作 world
		pipeline ppl(ctx);
		ppl.on_sync = [&](pass** dependencies, int dependencyCount)
		{
			forloop(i, 0, dependencyCount)
				;// executer.wait(tkTasks[dependencies[dependencyCount]->passId]);
		};

		filters filter;
		filter.archetypeFilter = { type }; //筛选所有的 test
		def params = hana::make_tuple(param<const test>); //定义 pass 的参数
		auto k = ppl.create_pass(filter, params); //创建 pass
		auto tasks = ppl.create_tasks(*k); //从 pass 提取 task
		auto tk = taskflow.for_each(//使用 taskflow 的多线程调度
			tasks.begin(), tasks.end(), [k, &counter](task& tk)
			{
				//使用 operation 封装 task 的操作，通过先前定义的参数来保证类型安全
				auto o = operation{ params, *k, tk };
				//以 slice 为粒度执行具体的逻辑
				const int* tests = o.get_parameter<test>();
				const core::entity* es = o.get_entities();
				forloop(i, 0, o.get_count())
					counter.fetch_add(tests[i]);
			});

		tfTasks.push_back(tk);
		forloop(i, 0, k->dependencyCount) //转换 pass 的依赖到 taskflow
			tk.precede(tfTasks[k->dependencies[i]->passIndex]);

		executer.run(taskflow).wait();
	}
	EXPECT_EQ(counter, 5000050000);
}

TEST_F(CodebaseTest, MarlIntergration)
{
	using namespace core::codebase;
	entity_type type = { complist<test>() }; //定义 entity 类型
	{
		int counter = 1;
		for (auto c : ctx.allocate(type, 100000)) // 生产 10w 个 entity
		{
			//返回创建的 slice，在 slice 中就地初始化生成的 entity 的数据
			auto tests = get_component_ro<test>(ctx, c);
			forloop(i, 0, c.count)
				tests[i] = counter++;
		}
	}

	std::atomic<long long> counter = 0;
	{
		marl::Scheduler scheduler(marl::Scheduler::Config::allCores());
		scheduler.bind();
		defer(scheduler.unbind());  // Automatically unbind before returning.
		std::unordered_map<int, marl::WaitGroup> allPasses;

		//创建一个运算管线，运算管线生命周期内不应该直接操作 world
		pipeline ppl(ctx);

		ppl.on_sync = [&](pass** dependencies, int dependencyCount)
		{
			forloop(i, 0, dependencyCount)
				allPasses[dependencies[i]->passIndex].wait();
		};

		filters filter;
		filter.archetypeFilter = { type }; //筛选所有的 test
		def params = hana::make_tuple(param<const test>); //定义 pass 的参数
		auto k = ppl.create_pass(filter, params); //创建 pass
		auto tasks = ppl.create_tasks(*k, 10000); //从 pass 提取 task
		
		{
			forloop(j, 0, k->dependencyCount)
				allPasses[k->dependencies[j]->passIndex].wait();
			constexpr int MinParallelTask = 10;
			constexpr bool ForceParallel = false;
<<<<<<< HEAD
			const bool recommandParallel = !k->hasRandomAccess && tasks.size > MinParallelTask;
			auto Job = [k, &counter](task& tk)
			{
				//使用 operation 封装 task 的操作，通过先前定义的参数来保证类型安全
				auto o = operation{ params, *k, tk };
				//以 slice 为粒度执行具体的逻辑
				const int* tests = o.get_parameter<test>();
				const core::entity* es = o.get_entities();
				forloop(i, 0, o.get_count())
					counter.fetch_add(tests[i]);
			};
=======
			const bool recommandParallel = !k->hasRandomWrite && tasks.size > MinParallelTask;
>>>>>>> 43ce2c0c
			if (recommandParallel || ForceParallel) // task交付marl
			{
				auto tasksGroup = allPasses.try_emplace(k->passIndex, marl::WaitGroup(tasks.size)).first->second;
				forloop(tsk, 0, tasks.size)
				{
					auto& tk = tasks[tsk];
					marl::schedule([=, &tk] {
						// Decrement the WaitGroup counter when the task has finished.
						defer(tasksGroup.done());
<<<<<<< HEAD
						std::cout << std::this_thread::get_id() << std::endl;
						Job(tk);
					});
=======
						//使用 operation 封装 task 的操作，通过先前定义的参数来保证类型安全
						auto o = operation{ params, *k, tk };
						//以 slice 为粒度执行具体的逻辑
						const int* tests = o.get_parameter<test>();
						const core::entity* es = o.get_entities();
						forloop(i, 0, o.get_count())
							counter.fetch_add(tests[i]);
						});
>>>>>>> 43ce2c0c
				}
			}
			else // 强制串行
				std::for_each( tasks.begin(), tasks.end(), Job);
		}
		for(auto pair : allPasses)
			pair.second.wait();
	}
	EXPECT_EQ(counter, 5000050000);
}

TEST_F(CodebaseTest, Dependency)
{
	using namespace core::codebase;
	{
		entity_type type = { complist<test>() };
		ctx.allocate(type);
	}
	{
		entity_type type = { complist<test, test2>() };
		ctx.allocate(type);
	}

	core::codebase::pipeline ppl(ctx);
	pass* p1, *p2, *p3, *p4, *p5;

	{
		entity_type type = { complist<test>() };
		filters filter;
		filter.archetypeFilter = { type };
		auto params = hana::make_tuple(param<test>);
		p1 = ppl.create_pass(filter, params);
		EXPECT_EQ(p1->dependencyCount, 0);
	}
	//基于 comp 的依赖和分享
	{
		//依赖 p1 : const test -> test
		entity_type type = { complist<test>() };
		filters filter;
		filter.archetypeFilter = { type };
		auto params = hana::make_tuple(param<const test>);
		p2 = ppl.create_pass(filter, params);
		EXPECT_EQ(p2->dependencyCount, 1);
		EXPECT_EQ(p2->dependencies[0], p1);
	}

	{
		//依赖 p1 : const test -> test
		//与 p2 分享 const test
		entity_type type = { complist<test>() };
		filters filter;
		filter.archetypeFilter = { type };
		auto params = hana::make_tuple(param<const test>);
		p3 = ppl.create_pass(filter, params);
		EXPECT_EQ(p3->dependencyCount, 1);
		EXPECT_EQ(p3->dependencies[0], p1);
	}
	//基于 filter 的依赖和分享
	{
		//在 [test] chunk 上依赖 p2, p3 : test -> const test
		entity_type type = { complist<test>() };
		entity_type type2 = { complist<test2>() };
		filters filter;
		filter.archetypeFilter = { type, {}, type2 };
		auto params = hana::make_tuple(param<test>);
		p4 = ppl.create_pass(filter, params);
		EXPECT_EQ(p4->dependencyCount, 2);
		EXPECT_EQ(p4->dependencies[0], p2);
		EXPECT_EQ(p4->dependencies[1], p3);
	}

	{
		//在 [test, test2] chunk 上依赖 p2, p3 : test -> const test
		//因为和 p4 在不同的 archetype 上，所以不冲突
		entity_type type = { complist<test, test2>() };
		filters filter;
		filter.archetypeFilter = { type };
		auto params = hana::make_tuple(param<test>);
		p5 = ppl.create_pass(filter, params);
		EXPECT_EQ(p5->dependencyCount, 2);
		EXPECT_EQ(p5->dependencies[0], p2);
		EXPECT_EQ(p5->dependencies[1], p3);
	}
}

int main(int argc, char** argv)
{
	::testing::InitGoogleTest(&argc, argv);
	core::database::initialize();
	install_test_components();
	return RUN_ALL_TESTS();
}<|MERGE_RESOLUTION|>--- conflicted
+++ resolved
@@ -255,8 +255,7 @@
 				allPasses[k->dependencies[j]->passIndex].wait();
 			constexpr int MinParallelTask = 10;
 			constexpr bool ForceParallel = false;
-<<<<<<< HEAD
-			const bool recommandParallel = !k->hasRandomAccess && tasks.size > MinParallelTask;
+			const bool recommandParallel = !k->hasRandomWrite && tasks.size > MinParallelTask;
 			auto Job = [k, &counter](task& tk)
 			{
 				//使用 operation 封装 task 的操作，通过先前定义的参数来保证类型安全
@@ -267,9 +266,6 @@
 				forloop(i, 0, o.get_count())
 					counter.fetch_add(tests[i]);
 			};
-=======
-			const bool recommandParallel = !k->hasRandomWrite && tasks.size > MinParallelTask;
->>>>>>> 43ce2c0c
 			if (recommandParallel || ForceParallel) // task交付marl
 			{
 				auto tasksGroup = allPasses.try_emplace(k->passIndex, marl::WaitGroup(tasks.size)).first->second;
@@ -279,20 +275,9 @@
 					marl::schedule([=, &tk] {
 						// Decrement the WaitGroup counter when the task has finished.
 						defer(tasksGroup.done());
-<<<<<<< HEAD
 						std::cout << std::this_thread::get_id() << std::endl;
 						Job(tk);
 					});
-=======
-						//使用 operation 封装 task 的操作，通过先前定义的参数来保证类型安全
-						auto o = operation{ params, *k, tk };
-						//以 slice 为粒度执行具体的逻辑
-						const int* tests = o.get_parameter<test>();
-						const core::entity* es = o.get_entities();
-						forloop(i, 0, o.get_count())
-							counter.fetch_add(tests[i]);
-						});
->>>>>>> 43ce2c0c
 				}
 			}
 			else // 强制串行
