--- conflicted
+++ resolved
@@ -104,11 +104,7 @@
 		}
 
 		template<class P>
-<<<<<<< HEAD
-		uint32_t pipeline::pass_size(P& k) const
-=======
 		uint32_t pipeline::pass_size(const P& k) const
->>>>>>> 81aff8bd
 		{
 			uint32_t entityCount = 0;
 			if (k.filter.chunkFilter.changed.length > 0)
