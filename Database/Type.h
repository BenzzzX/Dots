#pragma once
#ifdef __EMSCRIPTEN__
#include "emscripten.h"
#define DLLEXPORT EMSCRIPTEN_KEEPALIVE
#define ECS_API EMSCRIPTEN_KEEPALIVE
#define DLLLOCAL __attribute__((visibility("hidden")))
#define __stdcall 
#elif defined(__GNUC__)
#define ECS_API __attribute__((visibility("default")))
#define DLLEXPORT __attribute__((visibility("default")))
#define DLLLOCAL __attribute__((visibility("hidden")))
#define __stdcall 
#else
#define DLLEXPORT __declspec(dllexport)
#ifdef MAKEDLL
#define ECS_API __declspec(dllexport)
#else
#define ECS_API __declspec(dllimport)
#endif
#endif

#ifndef FORCEINLINE
    #ifdef _MSC_VER
        #define FORCEINLINE __forceinline
    #else
        #define FORCEINLINE inline
    #endif
#endif

#include <cstdint>
#include <climits>
#include <memory>
#include <algorithm>
#include <unordered_map>
#include <vector>
#include <bitset>
#include <stdexcept>
#include <string>
#include <cassert>
#include "Set.h"

namespace core
{
<<<<<<< HEAD

=======
>>>>>>> dfd0ffa5
	struct GUID {
		uint32_t Data1;
		uint16_t Data2;
		uint16_t Data3;
		uint8_t Data4[8];
	};
<<<<<<< HEAD
=======

>>>>>>> dfd0ffa5
	namespace guid_parse
	{
		namespace details
		{
			constexpr const size_t short_guid_form_length = 36;	// XXXXXXXX-XXXX-XXXX-XXXX-XXXXXXXXXXXX
			constexpr const size_t long_guid_form_length = 38;	// {XXXXXXXX-XXXX-XXXX-XXXX-XXXXXXXXXXXX}

			//
			constexpr int parse_hex_digit(const char c)
			{
				using namespace std::string_literals;
				if ('0' <= c && c <= '9')
					return c - '0';
				else if ('a' <= c && c <= 'f')
					return 10 + c - 'a';
				else if ('A' <= c && c <= 'F')
					return 10 + c - 'A';
				else
					throw std::domain_error{ "invalid character in GUID"s };
			}

			template<class T>
			constexpr T parse_hex(const char* ptr)
			{
				constexpr size_t digits = sizeof(T) * 2;
				T result{};
				for (size_t i = 0; i < digits; ++i)
					result |= parse_hex_digit(ptr[i]) << (4 * (digits - i - 1));
				return result;
			}

			constexpr GUID make_guid_helper(const char* begin)
			{
				GUID result{};
				result.Data1 = parse_hex<uint32_t>(begin);
				begin += 8 + 1;
				result.Data2 = parse_hex<uint16_t>(begin);
				begin += 4 + 1;
				result.Data3 = parse_hex<uint16_t>(begin);
				begin += 4 + 1;
				result.Data4[0] = parse_hex<uint8_t>(begin);
				begin += 2;
				result.Data4[1] = parse_hex<uint8_t>(begin);
				begin += 2 + 1;
				for (size_t i = 0; i < 6; ++i)
					result.Data4[i + 2] = parse_hex<uint8_t>(begin + i * 2);
				return result;
			}

			template<size_t N>
			constexpr GUID make_guid(const char(&str)[N])
			{
				using namespace std::string_literals;
				static_assert(N == (long_guid_form_length + 1) || N == (short_guid_form_length + 1), "String GUID of the form {XXXXXXXX-XXXX-XXXX-XXXX-XXXXXXXXXXXX} or XXXXXXXX-XXXX-XXXX-XXXX-XXXXXXXXXXXX is expected");

				if constexpr (N == (long_guid_form_length + 1))
				{
					if (str[0] != '{' || str[long_guid_form_length - 1] != '}')
						throw std::domain_error{ "Missing opening or closing brace"s };
				}

				return make_guid_helper(str + (N == (long_guid_form_length + 1) ? 1 : 0));
			}
		}
		using details::make_guid;

		namespace literals
		{
			constexpr GUID operator "" _guid(const char* str, size_t N)
			{
				using namespace std::string_literals;
				using namespace details;

				if (!(N == long_guid_form_length || N == short_guid_form_length))
					throw std::domain_error{ "String GUID of the form {XXXXXXXX-XXXX-XXXX-XXXX-XXXXXXXXXXXX} or XXXXXXXX-XXXX-XXXX-XXXX-XXXXXXXXXXXX is expected"s };
				if (N == long_guid_form_length && (str[0] != '{' || str[long_guid_form_length - 1] != '}'))
					throw std::domain_error{ "Missing opening or closing brace"s };

				return make_guid_helper(str + (N == long_guid_form_length ? 1 : 0));
			}
		}
	}

	namespace database
	{
		class tagged_index
		{
			static_assert(sizeof(index_t) * 8 == 32, "index_t should be 32 bits");
			union
			{
				index_t value;
				struct
				{
					index_t id : 30;
					index_t buffer : 1;
					index_t tag : 1;
				};
			};

		public:
			constexpr index_t index() const noexcept { return id; }
			constexpr bool is_buffer() const noexcept { return buffer; }
			constexpr bool is_tag() const noexcept { return tag; }

			constexpr tagged_index(index_t value = 0) noexcept : value(value) { }
			constexpr tagged_index(index_t a, bool b, bool c) noexcept
				: id(a), buffer(b), tag(c) { }

			constexpr operator index_t() const { return value; }
		};

		static constexpr size_t kFastBinSize = 64 * 1024;
		static constexpr size_t kSmallBinThreshold = 8;
		static constexpr size_t kSmallBinSize = 1024;
		static constexpr size_t kLargeBinSize = 1024 * 1024;

		static constexpr size_t kFastBinCapacity = 800;
		static constexpr size_t kSmallBinCapacity = 200;
		static constexpr size_t kLargeBinCapacity = 80;

		struct ECS_API chunk_vector_base
		{
			size_t chunkSize = 0;
			size_t size = 0;
			void** data = nullptr;

			void grow();
			void shrink(size_t n);
			void reset();
			void flatten(void* dst, size_t eleSize);

			chunk_vector_base() = default;
			chunk_vector_base(chunk_vector_base&& r) noexcept;
			chunk_vector_base(const chunk_vector_base& r) noexcept;
			chunk_vector_base& operator=(chunk_vector_base&& r) noexcept;
			~chunk_vector_base();
		};

		namespace chunk_vector_detail
		{
			template<class V>
			struct const_iterator
			{
				using iterator_category = std::random_access_iterator_tag;

				using value_type = typename V::value_type;
				using difference_type = typename V::difference_type;
				using pointer = typename V::pointer;
				using reference = typename V::reference;


				size_t i;
				void** c;

				const_iterator& operator++() noexcept { ++i; return *this; }
				const_iterator operator++(int) noexcept { auto v = *this; ++* this; return v; }
				bool operator==(const const_iterator& right) const noexcept { return i == right.i && c == right.c; }
				bool operator!=(const const_iterator& right) const noexcept { return !(*this == right); };
				const_iterator& operator+=(difference_type d) { i += d; return *this; }
				const_iterator& operator-=(difference_type d) { i -= d; return *this; }
				friend const_iterator operator+(const const_iterator& lhs, difference_type rhs) { auto result = lhs; return result += rhs; }
				friend const_iterator operator+(difference_type lhs, const const_iterator& rhs) { auto result = rhs; return result += lhs; }
				friend const_iterator operator-(const const_iterator& lhs, difference_type rhs) { auto result = lhs; return result -= rhs; }
				friend const_iterator operator-(difference_type lhs, const const_iterator& rhs) { auto result = rhs; return result -= lhs; }
				friend difference_type operator-(const const_iterator& lhs, const const_iterator& rhs) { return lhs.i - rhs.i; }
				const value_type& operator[](difference_type d) { return *(*this + d); }
				bool operator<(const const_iterator& rhs) const { return i < rhs.i; }
				bool operator>(const const_iterator& rhs) const { return i > rhs.i; }
				bool operator<=(const const_iterator& rhs) const { return i <= rhs.i; }
				bool operator>=(const const_iterator& rhs) const { return i >= rhs.i; }


				const value_type& operator*()
				{
					return *V::get(c, i);
				}
				const value_type* operator->()
				{
					return &**this;
				}
			};

			template<class V>
			struct iterator : const_iterator<V>
			{
				iterator() {}
				iterator(size_t size, void** data)
					:const_iterator<V>{ size, data } {}
				using iterator_category = std::random_access_iterator_tag;

				using value_type = typename V::value_type;
				using difference_type = typename V::difference_type;
				using pointer = typename V::pointer;
				using reference = typename V::reference;

				iterator& operator++() noexcept { ++this->i; return *this; }
				iterator operator++(int) noexcept { auto v = *this; ++* this; return v; }
				bool operator==(const iterator& right) const noexcept { return this->i == right.i && this->c == right.c; }
				bool operator!=(const iterator& right) const noexcept { return !(*this == right); };
				iterator& operator+=(difference_type d) { this->i += d; return *this; }
				iterator& operator-=(difference_type d) { this->i -= d; return *this; }
				friend iterator operator+(const iterator& lhs, difference_type rhs) { auto result = lhs; return result += rhs; }
				friend iterator operator+(difference_type lhs, const iterator& rhs) { auto result = rhs; return result += lhs; }
				friend iterator operator-(const iterator& lhs, difference_type rhs) { auto result = lhs; return result -= rhs; }
				friend iterator operator-(difference_type lhs, const iterator& rhs) { auto result = rhs; return result -= lhs; }
				friend difference_type operator-(const iterator& lhs, const iterator& rhs) { return lhs.i - rhs.i; }
				bool operator<(const iterator& rhs) const { return this->i < rhs.i; }
				bool operator>(const iterator& rhs) const { return this->i > rhs.i; }
				bool operator<=(const iterator& rhs) const { return this->i <= rhs.i; }
				bool operator>=(const iterator& rhs) const { return this->i >= rhs.i; }
				value_type& operator[](difference_type d) { return *(*this + d); }
				value_type& operator*()
				{
					return *V::get(this->c, this->i);
				}
				value_type* operator->()
				{
					return &**this;
				}
			};
		}
		//for transient lightweight data storage
		template<class T>
		struct chunk_vector : chunk_vector_base
		{
			using value_type = T;
			using pointer = T*;
			using const_pointer = const T*;
			using reference = T&;
			using const_reference = const T&;
			using size_type = size_t;
			using difference_type = size_t;

			using chunk_vector_base::chunk_vector_base;
			static T* get(void** data, size_t i)
			{
				return &((T**)data)[i / kChunkCapacity][i % kChunkCapacity];
			}
			static constexpr size_t kChunkCapacity = kFastBinSize / sizeof(T);

			using const_iterator = chunk_vector_detail::const_iterator<chunk_vector>;
			using iterator = chunk_vector_detail::iterator<chunk_vector>;
			iterator begin() noexcept { return iterator{ 0, data }; }
			iterator end() noexcept { return iterator{ size, data }; }

			const_iterator begin() const noexcept { return const_iterator{ 0, data }; }
			const_iterator end() const noexcept { return const_iterator{ size, data }; }
			void flatten(T* dst)
			{
				chunk_vector_base::flatten(dst, sizeof(T));
			}
			void resize(int newSize)
			{
				size = newSize;
				if (newSize > chunkSize * kChunkCapacity)
					reserve(newSize);
				else
					shrink();
			}
			template<class... Ts>
			void push(Ts&&... args)
			{
				if (size >= chunkSize * kChunkCapacity)
					grow();
				new(get(data, size)) T{ std::forward<Ts>(args)... };
				++size;
			}
			void pop() { --size; shrink(); }
			T& last() { return *get(data, size - 1); }
			const T& last() const { return *get(data, size - 1); }
			void shrink() noexcept
			{
				chunk_vector_base::shrink(chunkSize - (size + kChunkCapacity - 1) / kChunkCapacity);
			}
			void reserve(size_t n)
			{
				while (n > chunkSize * kChunkCapacity)
					grow();
			}
			T& operator[](size_t i) noexcept { return *get(data, i); }
			const T& operator[](size_t i) const noexcept { return *get(data, i); }
		};

		template<class... Ts>
		struct soa
		{
			static constexpr int sizes[sizeof...(Ts)] = { sizeof(Ts)... };
			uint16_t dims[sizeof...(Ts)];
			uint32_t get_offset(int dim)
			{
				uint32_t size = 0;
				for (int i = 0; i < dim; ++i)
					size += dims[i] * sizes[i];
				return size;
			}
		};

		ECS_API extern uint32_t metaTimestamp;

		struct serializer_i
		{
			virtual void stream(const void* data, uint32_t bytes) = 0;
			virtual bool is_serialize() = 0;
		};

		struct patcher_i
		{
			virtual entity patch(entity e) = 0;
			virtual void move() {}
			virtual void reset() {}
		};

		// Internal Components
		struct group
		{
			entity e;
		};
		using mask = std::bitset<32>;
		struct disable {};
		struct cleanup {};
		
		struct component_vtable
		{
			void(*patch)(char* data, patcher_i* stream) = nullptr;
		};

		enum track_state : uint8_t
		{
			Valid = 0,
			Copying = 1,
			ManualCopying = 2,
			ManualCleaning = 4,
			NeedCC = 6
		};

		struct component_desc
		{
			bool isElement = false;
			bool manualCopy = false;
			bool manualClean = false;
			core::GUID GUID = core::GUID(); 
			uint16_t size = 0; 
			uint16_t elementSize = 0; 
			uint16_t alignment = alignof(long long);
			intptr_t* entityRefs = nullptr; 
			uint16_t entityRefCount = 0;
			component_vtable vtable;
			const char* name = nullptr;
		};

		ECS_API index_t register_type(component_desc desc);

		ECS_API extern index_t disable_id;
		ECS_API extern index_t cleanup_id;
		ECS_API extern index_t group_id;
		ECS_API extern index_t mask_id;
		constexpr uint32_t GroupBufferSize = sizeof(entity) * 5;

		inline void* buffer_malloc(size_t size)
		{
			return ::malloc(size);
		}

		inline void buffer_free(void* ptr)
		{
			return ::free(ptr);
		}

		struct buffer
		{
			char* d;
			uint16_t size;
			uint16_t capacity;

			buffer(uint16_t cap)
			{
				d = nullptr;
				capacity = cap;
				size = 0;
			}

			char* data()
			{
				if (d == nullptr) return (char*)(this + 1);
				else return d;
			}

			char* data() const
			{
				if (d == nullptr) return (char*)(this + 1);
				else return d;
			}

			void push(const void* dd, uint16_t length)
			{
				if (size + length >= capacity)
					grow();
				memcpy(data() + size, dd, length);
				size += length;
			}

			void* pop(uint16_t length)
			{
				return data() + (size -= length);
			}

			void grow(uint16_t hint = 0)
			{
				uint16_t newCap = (uint16_t)std::max((int)hint, capacity * 2);
				char* newBuffer = (char*)buffer_malloc(newCap);
				memcpy(newBuffer, data(), size);
				if (d != nullptr)
					buffer_free(d);
				d = newBuffer;
				capacity = newCap;
			}

			void shrink(uint16_t inlineSize)
			{
				if (size < inlineSize)
				{
					buffer_free(d);
					d = nullptr;
					return;
				}
				uint16_t newCap = capacity;
				while (newCap > size * 2)
					newCap /= 2;
				if (newCap != capacity)
				{
					char* newBuffer = (char*)buffer_malloc(newCap);
					memcpy(newBuffer, data(), size);
					if (d != nullptr)
						buffer_free(d);
					d = newBuffer;
					capacity = newCap;
					return;
				}
			}

			~buffer()
			{
				if (d != nullptr)
					buffer_free(d);
			}
		};

		namespace buffer_detail
		{
			template<class V>
			struct const_iterator
			{
				using iterator_category = std::random_access_iterator_tag;

				using value_type = typename V::value_type;
				using difference_type = typename V::difference_type;
				using pointer = typename V::pointer;
				using reference = typename V::reference;

				value_type* ptr;

				const_iterator& operator++() noexcept { ++ptr; return *this; }
				void operator++(int) noexcept { ++* this; }
				bool operator==(const const_iterator& right) const noexcept { return ptr == right.ptr; }
				bool operator!=(const const_iterator& right) const noexcept { return !(*this == right); };
				const_iterator& operator+=(difference_type d) { ptr += d; return *this; }
				const_iterator& operator-=(difference_type d) { ptr -= d; return *this; }
				friend const_iterator operator+(const const_iterator& lhs, difference_type rhs) { auto result = lhs; return result += rhs; }
				friend const_iterator operator+(difference_type lhs, const const_iterator& rhs) { auto result = rhs; return result += lhs; }
				friend const_iterator operator-(const const_iterator& lhs, difference_type rhs) { auto result = lhs; return result -= rhs; }
				friend const_iterator operator-(difference_type lhs, const const_iterator& rhs) { auto result = rhs; return result -= lhs; }
				friend difference_type operator-(const const_iterator& lhs, const const_iterator& rhs) { return lhs.ptr - rhs.ptr; }
				const value_type& operator[](difference_type d) { return *(*this + d); }
				bool operator<(const const_iterator& rhs) const { return ptr < rhs.ptr; }
				bool operator>(const const_iterator& rhs) const { return ptr > rhs.ptr; }
				bool operator<=(const const_iterator& rhs) const { return ptr <= rhs.ptr; }
				bool operator>=(const const_iterator& rhs) const { return ptr >= rhs.ptr; }


				const value_type& operator*()
				{
					return *ptr;
				}
				const value_type* operator->()
				{
					return ptr;
				}
			};

			template<class V>
			struct iterator : const_iterator<V>
			{
				using iterator_category = std::random_access_iterator_tag;

				using value_type = typename V::value_type;
				using difference_type = typename V::difference_type;
				using pointer = typename V::pointer;
				using reference = typename V::reference;
				iterator() {}
				iterator(pointer ptr)
					:const_iterator<V>{ ptr } {}

				iterator& operator++() noexcept { ++this->ptr; return *this; }
				void operator++(int) noexcept { ++* this; }
				bool operator==(const iterator& right) const noexcept { return this->ptr == right.ptr; }
				bool operator!=(const iterator& right) const noexcept { return !(*this == right); };
				iterator& operator+=(difference_type d) { this->ptr += d; return *this; }
				iterator& operator-=(difference_type d) { this->ptr -= d; return *this; }
				friend iterator operator+(const iterator& lhs, difference_type rhs) { auto result = lhs; return result += rhs; }
				friend iterator operator+(difference_type lhs, const iterator& rhs) { auto result = rhs; return result += lhs; }
				friend iterator operator-(const iterator& lhs, difference_type rhs) { auto result = lhs; return result -= rhs; }
				friend iterator operator-(difference_type lhs, const iterator& rhs) { auto result = rhs; return result -= lhs; }
				friend difference_type operator-(const iterator& lhs, const iterator& rhs) { return lhs.ptr - rhs.ptr; }
				bool operator<(const iterator& rhs) const { return this->ptr < rhs.ptr; }
				bool operator>(const iterator& rhs) const { return this->ptr > rhs.ptr; }
				bool operator<=(const iterator& rhs) const { return this->ptr <= rhs.ptr; }
				bool operator>=(const iterator& rhs) const { return this->ptr >= rhs.ptr; }
				value_type& operator[](difference_type d) { return *(*this + d); }
				value_type& operator*()
				{
					return *this->ptr;
				}
				value_type* operator->()
				{
					return this->ptr;
				}
			};
		}

		template<class T>
		class buffer_t
		{
			buffer* _data;

		public:
			using value_type = T;
			using pointer = T*;
			using const_pointer = const T*;
			using reference = T&;
			using const_reference = const T&;
			using size_type = size_t;
			using difference_type = size_t;

			buffer_t(const void* inData)
				:_data((buffer*)inData) {}
			T& operator[](int i)
			{
				return ((T*)_data->data())[i];
			}
			const T& operator[](int i) const
			{
				return ((const T*)_data->data())[i];
			}
			uint16_t size() const
			{
				return _data->size / sizeof(T);
			}
			using const_iterator = buffer_detail::const_iterator<buffer_t>;
			using iterator = buffer_detail::iterator<buffer_t>;
			iterator begin() noexcept
			{
				return iterator{ (T*)_data->data() };
			}
			iterator end() noexcept
			{
				return iterator{ (T*)_data->data() + (_data->size / sizeof(T)) };
			}

			const_iterator begin() const noexcept
			{
				return const_iterator{ (T*)_data->data() };
			}
			const_iterator end() const noexcept
			{
				return const_iterator{ (T*)_data->data() + (_data->size / sizeof(T)) };
			}

			template<class P>
			void push(P&& p)
			{
				_data->push(&p, sizeof(T));
			}
			void pop()
			{
				_data->pop(sizeof(T));
			}
			T& last()
			{
				((T*)_data->data())[size()];
			}
			const T& last() const
			{
				((const T*)_data->data())[size()];
			}
			void shrink(uint16_t inlineSize) noexcept
			{
				_data->shrink(inlineSize);
			}
			void reserve(uint16_t newSize) noexcept
			{
				if (newSize * sizeof(T) > _data->capacity)
					_data->grow(newSize * sizeof(T));
			}
			T* data()
			{
				return (T*)_data->data();
			}
			void resize(uint16_t newSize) noexcept
			{
				reserve(newSize);
				_data->size = newSize*sizeof(T);
			}
		};

		template<class T, size_t strip>
		class buffer_pointer_t
		{
			char* buffer;

		public:
			buffer_pointer_t(void* buffer)
				:buffer((char*)buffer) {}
			buffer_t<T> operator[](size_t i)
			{
				return buffer_t<T>(buffer + strip * i);
			}

			const buffer_t<T> operator[](size_t i) const
			{
				return buffer_t<T>(buffer + strip * i);
			}

			buffer_pointer_t operator+(size_t i) const
			{
				buffer_pointer_t r{ *this };
				r.buffer = r.buffer + strip * i;
				return r;
			}

			operator bool()
			{
				return buffer != nullptr;
			}
		};

		struct ECS_API stack_allocator
		{
			char* stackbuffer = nullptr;
			void* stacktop = nullptr;
			size_t stackSize = 0;
			void* alloc(size_t size, size_t align = alignof(int));
			void free(void* ptr, size_t size);
			void init(size_t size)
			{
				stackSize = size;
				stacktop = stackbuffer = (char*)::malloc(size);
			}
			void reset()
			{
				if (stackbuffer != nullptr)
					::free(stackbuffer);
				stacktop = stackbuffer = nullptr;
				stackSize = 0;
			}
			~stack_allocator()
			{
				reset();
			}
		};

		struct entity_type
		{
			typeset types;
			metaset metatypes;

			bool operator==(const entity_type& other) const
			{
				return types == other.types && metatypes == other.metatypes;
			}

			bool operator!=(const entity_type& other) const
			{
				return !(*this == other);
			}

			struct hash
			{
				size_t operator()(const entity_type& key) const
				{
					size_t hash = hash_array(key.types.data, key.types.length);
					hash = hash_array(key.metatypes.data, key.metatypes.length, hash);
					return hash;
				}
			};

			static entity_type merge(const entity_type& lhs, const entity_type& rhs, index_t* dst, entity* metaDst)
			{
				typeset ts = typeset::merge(lhs.types, rhs.types, dst);
				metaset ms = metaset::merge(lhs.metatypes, rhs.metatypes, metaDst);
				return { ts, ms };
			}

			static entity_type substract(const entity_type& lhs, const entity_type& rhs, index_t* dst, entity* metaDst)
			{
				typeset ts = typeset::substract(lhs.types, rhs.types, dst);
				metaset ms = metaset::substract(lhs.metatypes, rhs.metatypes, metaDst);
				return { ts, ms };
			}
		};

		ECS_API extern const entity_type EmptyType;

		struct archetype_filter
		{
			entity_type all;
			entity_type any;
			entity_type none;
			typeset shared;
			typeset owned;


			struct hash
			{
				size_t operator()(const archetype_filter& key) const
				{
					size_t hash = hash_array(key.all.types.data, key.all.types.length);
					hash = hash_array(key.all.metatypes.data, key.all.metatypes.length, hash);
					hash = hash_array(key.any.types.data, key.any.types.length, hash);
					hash = hash_array(key.any.metatypes.data, key.any.metatypes.length, hash);
					hash = hash_array(key.none.types.data, key.none.types.length, hash);
					hash = hash_array(key.none.metatypes.data, key.none.metatypes.length, hash);
					hash = hash_array(key.shared.data, key.shared.length, hash);
					hash = hash_array(key.owned.data, key.owned.length, hash);
					return hash;
				}
			};

			bool operator==(const archetype_filter& other) const
			{
				return all == other.all && any == other.any &&
					none == other.none && all.metatypes == other.all.metatypes &&
					any.metatypes == other.any.metatypes && none.metatypes == other.none.metatypes&&
					shared == other.shared && owned == other.owned;
			}

			bool match(const entity_type& t, const typeset& sharedT) const;
		};

		struct chunk_filter
		{
			typeset changed;
			size_t prevTimestamp;

			struct hash
			{
				size_t operator()(const chunk_filter& key) const
				{
					size_t hash = hash_array(key.changed.data, key.changed.length);
					hash = hash_array(&key.prevTimestamp, 1, hash);
					return hash;
				}
			};

			bool operator==(const chunk_filter& other) const
			{
				return changed == other.changed && prevTimestamp == other.prevTimestamp;
			}

			bool match(const entity_type& t, uint32_t* timestamps) const
			{
				uint16_t i = 0, j = 0;
				while (i < changed.length && j < t.types.length)
				{
					if (changed[i] > t.types[j])
						j++;
					else if (changed[i] < t.types[j])
						return false;
					else if (timestamps[j] >= prevTimestamp)
						(j++, i++);
					else
						return false;
				}
				return i == changed.length;
			}
		};


		//todo: should mask support none filter?
		struct entity_filter
		{
			typeset inverseMask;

			struct hash
			{
				size_t operator()(const entity_filter& key) const
				{
					size_t hash = hash_array(key.inverseMask.data, key.inverseMask.length);
					return hash;
				}
			};

			void ECS_API apply(struct matched_archetype& ma) const;

			bool operator==(const entity_filter& other) const
			{
				return inverseMask == other.inverseMask;
			}
		};
	}
	
	namespace details
	{
		template <typename...> struct hash;

		template<typename T>
		struct hash<T> : public std::hash<T>
		{
			using std::hash<T>::hash;
		};
		template <typename T, typename... Rest>
		struct hash<T, Rest...>
		{
			inline std::size_t operator()(const T& v, const Rest&... rest) {
				std::size_t seed = hash<Rest...>{}(rest...);
				seed ^= hash<T>{}(v)+0x9e3779b9 + (seed << 6) + (seed >> 2);
				return seed;
			}
		};
	}
}<|MERGE_RESOLUTION|>--- conflicted
+++ resolved
@@ -41,20 +41,13 @@
 
 namespace core
 {
-<<<<<<< HEAD
-
-=======
->>>>>>> dfd0ffa5
+
 	struct GUID {
 		uint32_t Data1;
 		uint16_t Data2;
 		uint16_t Data3;
 		uint8_t Data4[8];
 	};
-<<<<<<< HEAD
-=======
-
->>>>>>> dfd0ffa5
 	namespace guid_parse
 	{
 		namespace details
