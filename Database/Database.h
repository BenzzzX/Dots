--- conflicted
+++ resolved
@@ -64,22 +64,9 @@
 			uint16_t sizes[firstTag];
 			entity metatypes[metaCount];
 			*/
-<<<<<<< HEAD
 			inline char* data() noexcept { return (char*)(this + 1); };
 			uint32_t* timestamps(chunk* c) noexcept;
 			tsize_t index(index_t type) noexcept;
-=======
-			using data_t = soa<index_t, uint32_t, uint32_t, uint32_t, uint16_t, entity>;
-			inline data_t accessor() const noexcept { return { componentCount, firstTag, firstTag, firstTag, firstTag, metaCount }; }
-			inline char* data() noexcept { return (char*)(this + 1); };
-			inline const char* data() const noexcept { return (char*)(this + 1); };
-			inline index_t* types() const noexcept { return (index_t*)data(); }
-			inline uint32_t* offsets(alloc_type type) noexcept { return  (uint32_t*)(data() + accessor().get_offset(1 + (int)type)); }
-			inline uint16_t* sizes() noexcept { return (uint16_t*)(data() + accessor().get_offset(4)); }
-			inline entity* metatypes() const noexcept { return (entity*)(data() + accessor().get_offset(5)); }
-			uint32_t* timestamps(chunk* c) const noexcept;
-			tsize_t index(index_t type) const noexcept;
->>>>>>> 81aff8bd
 			mask get_mask(const typeset& subtype) noexcept;
 
 			inline entity_type get_type() const;
