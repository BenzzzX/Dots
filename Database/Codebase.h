#pragma once
#include "Database.h"
#include "boost/hana.hpp"
#include "gsl/span"

#define def static constexpr auto
namespace core
{
	namespace codebase
	{
		using core::entity;
		namespace hana = boost::hana;
		using namespace database;
		template<class T>
		void set_bit(T* set, int index)//, bool value)
		{
			constexpr size_t bits = std::numeric_limits<T>::digits;
			//if(value)
			set[index / bits] |= 1 << (index % bits);
			//else
			//	set[index / bits] &= ~(1 << (index % bits));
		}
		template<class T>
		bool check_bit(T* set, int index)
		{
			constexpr size_t bits = std::numeric_limits<T>::digits;
			return (set[index / bits] & (1 << (index % bits))) != 0;
		}

#define DEFINE_GETTER(Name, Default) \
template<class T, class = void> \
struct get_##Name{ def value = Default; }; \
template<class T> \
struct get_##Name<T, std::void_t<decltype(T::Name)>> { def value = T::Name; }; \
template<class T> \
def get_##Name##_v = get_##Name<T>::value;

		DEFINE_GETTER(manual_clean, false);
		DEFINE_GETTER(manual_copy, false);
		DEFINE_GETTER(buffer_capacity, 1);
		DEFINE_GETTER(entity_refs, gsl::span<intptr_t>{});
		DEFINE_GETTER(vtable, component_vtable{});
#undef	DEFINE_GETTER

		template<template<class...> class TP, class T>
		struct is_template : std::false_type {};

		template<template<class...> class TP, class... T>
		struct is_template<TP, TP<T...>> : std::true_type {};

		template<template<class...> class TP, class... T>
		def is_template_v = is_template<TP, T...>{};

		template<class T, class = void>
		struct is_buffer : std::false_type {};

		template<class T>
		struct is_buffer<T, std::void_t<typename T::value_type>> : is_template<buffer_t, typename T::value_type> {};

		template<class T>
		inline index_t cid;

		template<class T>
		index_t register_component()
		{
			
			component_desc desc;
			desc.isElement = is_buffer<T>{};
			desc.manualClean = get_manual_clean_v<T>;
			desc.manualCopy = get_manual_copy_v<T>;
			desc.size = std::is_empty_v<T> ? 0 : get_buffer_capacity_v<T> *sizeof(T);
			desc.elementSize = std::is_empty_v<T> ? 0 : sizeof(T);
			desc.GUID = T::guid;
			def entityRefs = get_entity_refs_v<T>;
			desc.entityRefs = entityRefs.data();
			desc.entityRefCount = (uint16_t)entityRefs.size();
			desc.alignment = alignof(T);
			desc.name = typeid(T).name();
			desc.vtable = get_vtable_v<T>;
			return cid<T> = register_type(desc);
		}

		template<class ...Ts>
		void register_components()
		{
			std::initializer_list<int> _{ (register_component<Ts>(), 0)... };
		}

		ECS_API void initialize();

		template<class T, bool inRandomAccess = false>
		struct param_t
		{
			using TT = std::remove_const_t<T>;
			def comp_type = hana::type_c<TT>;
			def readonly = std::is_const_v<T>;
			def randomAccess = inRandomAccess;
		};
		template<class T, bool randomAccess = false>
		static constexpr param_t<T, randomAccess> param;

		template<class ...Ts>
		struct complist_t
		{
			operator core::database::typeset() const
			{
				static core::database::index_t list[] = { core::codebase::cid<Ts>... };
				return list;
			}
		};

		template<class ...T>
		static const complist_t<T...> complist;


		namespace detail
		{
			template<class T, class VT>
			struct array_type_ { using type = VT*; };

			template<class T, class VT>
			struct array_type_<T, buffer_t<VT>> { using type = buffer_pointer_t<VT, T::buffer_capacity * sizeof(VT)>; };
		}

		template<class T, class = void>
		struct array_type { using type = T*; };

		template<class T>
		struct array_type<T, std::void_t<typename T::value_type>> { using type = typename detail::array_type_<T, typename T::value_type>::type; };

		template<class T>
		using array_type_t = typename array_type<std::remove_const_t<T>>::type;


		namespace detail
		{
			template<class T>
			struct value_type_ { using type = T*; };

			template<class T>
			struct value_type_<buffer_t<T>> { using type = buffer_t<T>; };
		}

		template<class T, class = void>
		struct value_type { using type = T*; };

		template<class T>
		struct value_type<T, std::void_t<typename T::value_type>> { using type = typename  detail::value_type_<typename T::value_type>::type; };

		template<class T>
		using value_type_t = typename value_type<std::remove_const_t<T>>::type;

		namespace detail
		{
			template<class T>
			using array_ret_t = std::conditional_t<std::is_const_v<T>, std::add_const_t<array_type_t<T>>, array_type_t<T>>;


			template<class T>
			using value_ret_t = std::conditional_t<std::is_const_v<T>, std::add_const_t<value_type_t<T>>, value_type_t<T>>;
		}



		template<class T>
		array_type_t<T> init_component(core::database::world& ctx, core::database::chunk_slice c)
		{
			using namespace core::codebase;
			return (array_type_t<T>)const_cast<void*>(ctx.get_component_ro(c.c, cid<T>)) + (size_t)c.start;
		}
		
		struct filters
		{
			archetype_filter archetypeFilter;
			chunk_filter chunkFilter;
			entity_filter entityFilter;
			ECS_API int get_size() const;
			ECS_API filters clone(char*& buffer) const;
		};

		struct task
		{
			int matched;
			int indexInKernel;
			chunk_slice slice;
		};
		struct pass;

		template<class P, class... params>
		struct operation //用于简化api
		{
			static constexpr hana::tuple<params...> paramList;
			operation(hana::tuple<params...> ps, const P& k, const task& t)
			:ctx(k), matched(t.matched), slice(t.slice), indexInKernel(t.indexInKernel){}
			template<class T>
			constexpr auto param_id();
			template<class T>
			bool is_owned()
			{
				def paramId = param_id<T>();
				return is_owned(paramId.value);
			}
			template<class T>
			detail::array_ret_t<T> get_parameter();
			template<class T>
			detail::array_ret_t<T> get_parameter_owned();
			template<class T>
			detail::value_ret_t<T> get_parameter(entity e);
			template<class T>
			detail::value_ret_t<T> get_parameter_owned(entity e);
			mask get_mask() { return ctx.matched[matched]; }
			bool is_owned(int paramId)
			{
				constexpr uint16_t InvalidIndex = (uint16_t)-1;
				return ctx.localType[paramId] != InvalidIndex;
			}
			template<class T>
			bool has_component(entity e) { return ctx.ctx.has_component(e, complist<T>); }
			const entity* get_entities() { return ctx.ctx.get_entities(slice.c) + slice.start; }
			const P& ctx;
			int matched;
			chunk_slice slice;
			int indexInKernel;
			uint32_t get_count() { return slice.count; }
			uint32_t get_index() { return indexInKernel; }
		};
		template<class P, class... params>
		operation(hana::tuple<params...> ps, const P& k, task& t)->operation<P, params...>;

		struct custom_pass
		{
			world& ctx;
			int passIndex;
			std::weak_ptr<custom_pass>* dependencies;
			int dependencyCount;
			ECS_API void release_dependencies();
			ECS_API ~custom_pass();
		};

		template<class base = custom_pass>
		struct pass_t : base
		{
			archetype** archetypes;
			mask* matched;
			index_t* localType;
			int archetypeCount;
			index_t* types;
			index_t* readonly;
			index_t* randomAccess;
			int paramCount;
			bool hasRandomWrite;
			filters filter;
		};

		struct pass : pass_t<> {};

		template<class T>
		T* allocate_inplace(char*& buffer, size_t size)
		{
			char* allocated = buffer;
			buffer += size * sizeof(T);
			return (T*)allocated;
		}

		struct dependency_entry
		{
			std::weak_ptr<custom_pass> owned;
			std::vector<std::weak_ptr<custom_pass>> shared;
		};

		template<class T>
		struct shared_resource
		{
			struct inner
			{
				T value;
				dependency_entry entry;
			};
			std::shared_ptr<inner> ptr;
			T* operator->()
			{
				return &ptr->value;
			}
			const T* operator->() const
			{
				return &ptr->value;
			}
			T& operator*()
			{
				return ptr->value;
			}
			const T& operator*() const
			{
				return ptr->value;
			}
		};

		template<class T, class ...TArgs>
		shared_resource<T> make_resource(TArgs&&... args)
		{
			return { std::make_shared<typename shared_resource<T>::inner>(std::forward<TArgs>(args)...) };
		}

		struct shared_entry
		{
			bool readonly;
			dependency_entry& entry;
		};

		template<class T>
		shared_entry write(shared_resource<T>& target)
		{
			return { false, target.ptr->entry };
		}

		template<class T>
		shared_entry read(shared_resource<T>& target)
		{
			return { true, target.ptr->entry };
		}

		class pipeline : protected world //计算管线，Database 的多线程交互封装
		{
		protected:
			//std::vector<std::pair<archetype*, int>> archetypeIndices;
			//std::vector<std::vector<task_group*>> ownership;
			std::unordered_map<archetype*, std::unique_ptr<dependency_entry[]>> dependencyEntries;
			template<class P>
			void setup_pass_dependency(std::shared_ptr<P>& k, gsl::span<shared_entry> sharedEntries = {});
			template<class P>
			void setup_custom_pass_dependency(std::shared_ptr<P>& k, gsl::span<shared_entry> sharedEntries = {});
			void update_archetype(archetype* at, bool add);
			int passIndex;
			ECS_API void sync_archetype(archetype* at) const;
			ECS_API void sync_entry(archetype* at, index_t type) const;
			virtual void sync_dependencies(gsl::span<custom_pass*> dependencies) const {}
			virtual void sync_all() const {}
			friend class world;
		public:
			ECS_API pipeline(world&& ctx);
			ECS_API ~pipeline();
			ECS_API world release();
			template<class P = pass, class T>
			std::shared_ptr<P> create_pass(const filters& v, T paramList, gsl::span<shared_entry> sharedEntries = {});
			template<class P = custom_pass>
			std::shared_ptr<P> create_custom_pass(gsl::span<shared_entry> sharedEntries = {});
			template<class P = pass>
			chunk_vector<task> create_tasks(P& k, int maxSlice = -1);
			template<class P = pass>
<<<<<<< HEAD
			uint32_t pass_size(P& p) const;
=======
			uint32_t pass_size(const P& p) const;
>>>>>>> 81aff8bd

#define forloop(i, z, n) for(auto i = std::decay_t<decltype(n)>(z); i<(n); ++i)
			/*** per chunk slice ***/
			//create
			ECS_API chunk_vector<chunk_slice> allocate(const entity_type& type, uint32_t count = 1);
			ECS_API chunk_vector<chunk_slice> allocate(archetype* g, uint32_t count = 1);
			ECS_API chunk_vector<chunk_slice> instantiate(entity src, uint32_t count = 1);

			//stuctural change
			ECS_API void destroy(chunk_slice s);
			/* note: return null if trigger chunk move or chunk clean up */
			ECS_API chunk_vector<chunk_slice> cast(chunk_slice s, type_diff diff);
			ECS_API chunk_vector<chunk_slice> cast(chunk_slice s, const entity_type& type);

			//archetype behavior, lifetime
			using world::get_archetype;
			using world::get_cleaning;
			using world::is_cleaned;
			using world::get_casted;
			ECS_API chunk_vector<chunk_slice> cast(chunk_slice s, archetype* g);

			//query iterators
			using world::batch;
			using world::query;
			ECS_API chunk_vector<chunk*> query(archetype* g, const chunk_filter& filter = {});
			using world::get_archetypes;


			/*** per entity ***/
			//query
			ECS_API const void* get_component_ro(entity e, index_t type) const noexcept;
			ECS_API const void* get_owned_ro(entity e, index_t type) const noexcept;
			ECS_API const void* get_shared_ro(entity e, index_t type) const noexcept;
			using world::is_a;
			using world::share_component;
			using world::has_component;
			using world::own_component;
			ECS_API bool is_component_enabled(entity e, const typeset& type) const noexcept;
			using world::exist;
			//update
			ECS_API void* get_owned_rw(entity e, index_t type) const noexcept;
			ECS_API void enable_component(entity e, const typeset& type) const noexcept;
			ECS_API void disable_component(entity e, const typeset& type) const noexcept;
			using world::get_type; /* note: only owned */
			//entity/group serialize
			ECS_API chunk_vector<entity> gather_reference(entity e);
			ECS_API void serialize(serializer_i* s, entity e);
			ECS_API chunk_slice deserialize_single(serializer_i* s, patcher_i* patcher);
			ECS_API entity deserialize(serializer_i* s, patcher_i* patcher);

			/*** per chunk or archetype ***/
			//query
			ECS_API const void* get_component_ro(chunk* c, index_t t) const noexcept;
			ECS_API const void* get_owned_ro(chunk* c, index_t t) const noexcept;
			ECS_API const void* get_shared_ro(chunk* c, index_t t) const noexcept;
			ECS_API void* get_owned_rw(chunk* c, index_t t) noexcept;
			using world::get_entities;
			using world::get_size;
			ECS_API const void* get_shared_ro(archetype* g, index_t type) const;

			/*** per world ***/
			ECS_API void move_context(world& src);
			ECS_API void patch_chunk(chunk* c, patcher_i* patcher);
			//serialize
			ECS_API void serialize(serializer_i* s);
			ECS_API void deserialize(serializer_i* s);
			//clear
			using world::gc_meta;
			ECS_API void merge_chunks();
			//query
			using world::get_timestamp;
			using world::inc_timestamp;
		};
}
	/*
	auto params = make_params(param<counter>, param<const material>, param<fuck, access::random_acesss>>);
	auto refs = make_refs(write(fishTree));

	auto pass = create_pass(ctx, params, refs);
	chunk_vector<task> tasks = create_tasks(pass, -1);
	auto handle = xxx::parallel_for(tasks, [&pass, &fishTree](task& curr)
	{
		operation o{params, pass, curr}
		auto counters = o.get_parameter<counter>(); // component
		auto mat = o.get_parameter<material>(); // component may shared
		if(!o.is_owned<material>())
			forloop(i, 0, o.get_count())
				set_material(o.get_index()+i, *mat);
		else
			forloop(i, 0, o.get_count())
				set_material(o.get_index()+i, mat[i]);

		forloop(i, 0, o.get_count())
			counters[i]++;
		o.get_parameter<fuck>(e); //random access
	});
	setup_dependencies(handle, pass);
	*/
}
#include "CodebaseImpl.hpp"
#undef def<|MERGE_RESOLUTION|>--- conflicted
+++ resolved
@@ -347,11 +347,7 @@
 			template<class P = pass>
 			chunk_vector<task> create_tasks(P& k, int maxSlice = -1);
 			template<class P = pass>
-<<<<<<< HEAD
-			uint32_t pass_size(P& p) const;
-=======
 			uint32_t pass_size(const P& p) const;
->>>>>>> 81aff8bd
 
 #define forloop(i, z, n) for(auto i = std::decay_t<decltype(n)>(z); i<(n); ++i)
 			/*** per chunk slice ***/
